--- conflicted
+++ resolved
@@ -33,14 +33,8 @@
     include_package_data=True,
     python_requires=">=3.8",
     install_requires=[
-<<<<<<< HEAD
-                    'aiohttp==3.9.5',
                     'dataclass_wizard==0.23.0',
-                    'setuptools==70.3.0'
-=======
                     'aiohttp==3.10.10',
-                    'dataclass_wizard==0.22.3',
                     'setuptools==75.1.0'
->>>>>>> 46766865
                     ]
 )